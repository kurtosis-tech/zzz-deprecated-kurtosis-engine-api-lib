# TBD
### Features
* Added a `StopEnclave` endpoint, for stopping the containers in an enclave

<<<<<<< HEAD
=======
# 0.3.2
### Change
* Renamed `engine_server_consts` Golang and Typescript constants files to `kurtosis_engine_rpc_api_consts`

# 0.3.1
### Features
* Added `kurtosis_engine_server_rpc_api_consts` Typescript version

### Fixes
* Regenerated protobuf bindings file with latest RPC API messages

>>>>>>> a67db989
# 0.3.0
### Breaking changes
* Renamed `network_ip` field in `GetEnclaveResponse` protobuf message to `network_cidr` because the value will contain IP address and Mask
  * Users should use the new field `network_cidr` instead the old `network_ip` and parse it to get the network ip address and mask

# 0.2.0
### Features
* Added `kurtosis_engine_server_rpc_api_consts` which contains constants related to the Kurtosis Engine Server (e.g. ListenProtocol)
* Added `api_container_log_level` argument in `CreateEnclaveArgs` to specified the log level that the API container running in the enclave should have

### Breaking changes
* Renamed `network_ip` field in `CreateEnclaveResponse` protobuf message to `network_cidr` because the value will contain IP address and Mask
    * Users should use the new field `network_cidr` instead the old `network_ip` and parse it to get the network ip address and mask

# 0.1.1
### Features
* Added the `engine_service` proto file which is the RPC definition of the Kurtosis Engine service
* Added `regenerate-protobuf-bindings.sh` tp regenerate the Golang and Typescript bindings using the latest version of `generate-protobuf-bindings` from the devtools repo

### Change
* Updated `package.json` file adding name, description, dependencies, repository configuration, keywords and author's information

# 0.1.0
* Initial commit<|MERGE_RESOLUTION|>--- conflicted
+++ resolved
@@ -2,8 +2,6 @@
 ### Features
 * Added a `StopEnclave` endpoint, for stopping the containers in an enclave
 
-<<<<<<< HEAD
-=======
 # 0.3.2
 ### Change
 * Renamed `engine_server_consts` Golang and Typescript constants files to `kurtosis_engine_rpc_api_consts`
@@ -15,7 +13,6 @@
 ### Fixes
 * Regenerated protobuf bindings file with latest RPC API messages
 
->>>>>>> a67db989
 # 0.3.0
 ### Breaking changes
 * Renamed `network_ip` field in `GetEnclaveResponse` protobuf message to `network_cidr` because the value will contain IP address and Mask
